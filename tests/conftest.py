# -*- coding: utf-8 -*-
#
# Copyright © 2020, 2022, 2023 Genome Research Ltd. All rights reserved.
#
# This program is free software: you can redistribute it and/or modify
# it under the terms of the GNU General Public License as published by
# the Free Software Foundation, either version 3 of the License, or
# (at your option) any later version.
#
# This program is distributed in the hope that it will be useful,
# but WITHOUT ANY WARRANTY; without even the implied warranty of
# MERCHANTABILITY or FITNESS FOR A PARTICULAR PURPOSE.  See the
# GNU General Public License for more details.
#
# You should have received a copy of the GNU General Public License
# along with this program.  If not, see <http://www.gnu.org/licenses/>.
#
# @author Keith James <kdj@sanger.ac.uk>

# From the pytest docs:
#
# "The conftest.py file serves as a means of providing fixtures for an entire
# directory. Fixtures defined in a conftest.py can be used by any test in that
# package without needing to import them (pytest will automatically discover
# them)."

import logging
import os
import re
from datetime import datetime
from pathlib import PurePath

import pytest
import structlog
from partisan.icommands import (
    add_specific_sql,
    have_admin,
    imkdir,
    iput,
    iquest,
    irm,
    mkgroup,
    remove_specific_sql,
    rmgroup,
)
<<<<<<< HEAD
from partisan.irods import AC, AVU, Collection, DataObject, Permission
=======
from partisan.irods import AC, AVU, Collection, DataObject, Permission, format_timestamp
>>>>>>> a0b06398
from partisan.metadata import DublinCore
from sqlalchemy import create_engine, text
from sqlalchemy.orm import Session, sessionmaker
from sqlalchemy_utils import create_database, database_exists, drop_database

from npg_irods.db import DBConfig
from npg_irods.db.mlwh import (
    Base,
    IseqFlowcell,
    IseqProductMetrics,
    OseqFlowcell,
    Sample,
    Study,
)
from npg_irods.metadata import illumina, ont
from npg_irods.metadata.common import DataFile, SeqConcept
from npg_irods.metadata.lims import TrackedSample

logging.basicConfig(level=logging.ERROR)

structlog.configure(
    logger_factory=structlog.stdlib.LoggerFactory(),
    processors=[structlog.processors.JSONRenderer()],
)


tests_have_admin = pytest.mark.skipif(
    not have_admin(), reason="tests do not have iRODS admin access"
)

TEST_INI = os.path.join(os.path.dirname(__file__), "testdb.ini")
INI_SECTION = "dev"

TEST_GROUPS = ["ss_1000", "ss_2000", "ss_3000", "ss_4000", "ss_5000", "ss_888"]

TEST_SQL_STALE_REPLICATE = "setObjectReplStale"
TEST_SQL_INVALID_CHECKSUM = "setObjectChecksumInvalid"

NUM_SIMPLE_EXPTS = 5
NUM_MULTIPLEXED_EXPTS = 3
NUM_INSTRUMENT_SLOTS = 5

BEGIN = datetime(year=2020, month=1, day=1, hour=0, minute=0, second=0)
EARLY = datetime(year=2020, month=6, day=1, hour=0, minute=0, second=0)
LATE = datetime(year=2020, month=6, day=14, hour=0, minute=0, second=0)
LATEST = datetime(year=2020, month=6, day=30, hour=0, minute=0, second=0)


def add_test_groups():
    if have_admin():
        for g in TEST_GROUPS:
            mkgroup(g)


def remove_test_groups():
    if have_admin():
        for g in TEST_GROUPS:
            rmgroup(g)


def add_sql_test_utilities():
    if have_admin():
        add_specific_sql(
            TEST_SQL_STALE_REPLICATE,
            "UPDATE r_data_main dm SET DATA_IS_DIRTY = 0 FROM r_coll_main cm "
            "WHERE dm.coll_id = cm.coll_id "
            "AND cm.COLL_NAME = ? "
            "AND dm.DATA_NAME= ? "
            "AND dm.DATA_REPL_NUM= ?",
        )
        add_specific_sql(
            TEST_SQL_INVALID_CHECKSUM,
            "UPDATE r_data_main dm SET DATA_CHECKSUM = 0 FROM r_coll_main cm "
            "WHERE dm.coll_id = cm.coll_id "
            "AND cm.COLL_NAME = ? "
            "AND dm.DATA_NAME= ? "
            "AND dm.DATA_REPL_NUM= ?",
        )


def remove_sql_test_utilities():
    if have_admin():
        remove_specific_sql(TEST_SQL_STALE_REPLICATE)
        remove_specific_sql(TEST_SQL_INVALID_CHECKSUM)


def add_rods_path(root_path: PurePath, tmp_path: PurePath) -> PurePath:
    parts = PurePath(*tmp_path.parts[1:])
    rods_path = root_path / parts
    imkdir(rods_path, make_parents=True)

    return rods_path


def remove_rods_path(rods_path: PurePath):
    coll = Collection(rods_path)
    if coll.exists():
        coll.add_permissions(
            AC(user="irods", perm=Permission.OWN, zone="testZone"), recurse=True
        )
        irm(rods_path, force=True, recurse=True)


def set_replicate_invalid(obj: DataObject, replicate_num: int):
    iquest(
        "--sql",
        TEST_SQL_STALE_REPLICATE,
        obj.path.as_posix(),
        obj.name,
        str(replicate_num),
    )


def set_checksum_invalid(obj: DataObject, replicate_num: int):
    iquest(
        "--sql",
        TEST_SQL_INVALID_CHECKSUM,
        obj.path.as_posix(),
        obj.name,
        str(replicate_num),
    )


def ont_tag_identifier(tag_index: int) -> str:
    """Return an ONT tag identifier in tag set EXP-NBD104, given a tag index."""
    return f"NB{tag_index :02d}"


<<<<<<< HEAD
def history_in_meta(history: AVU, metadata: list[AVU]):
    """Return true if the history AVU is present in metadata, using a comparator
    which ignores the timestamp portion of the AVU value, False otherwise.

    Args:
        history: An AVU created by the AVU.history method.
        metadata: The metadata list of an entity.

    Returns: bool
    """
    if not history.is_history():
        raise ValueError(f"{history} is not a history AVU")

    def compare_without_timestamp(val1, val2):
        return val1.split("]")[1] == val2.split("]")[1]

    for avu in metadata:
        if (
            avu.is_history()
            and history.attribute == avu.attribute
            and compare_without_timestamp(history.value, avu.value)
            and history.units == avu.units
        ):
            return True
=======
def ont_history_in_meta(history: AVU, meta: list[AVU]):
    """Return true if the histories have no differences other than datetime.
    False otherwise.

    Args:
        history: An AVU created by the AVU.history method.
        meta: The metadata list of an entitiy.

    Returns: bool

    """
    entity_histories = []
    for avu in meta:
        # breakpoint()
        if avu.attribute.endswith("_history"):
            entity_histories.append(avu)
    if entity_histories:
        now = format_timestamp(datetime.utcnow())
        regex = r"\[(\d{4}-\d{2}-\d{2}T\d{2}:\d{2}:\d{2})\]"
        for h in entity_histories:
            # breakpoint()
            if all(
                [
                    history.attribute == h.attribute,
                    re.sub(regex, str(now), history.value)
                    == re.sub(regex, str(now), h.value),
                    history.units == h.units,
                ]
            ):
                return True
>>>>>>> a0b06398

    return False


<<<<<<< HEAD
def initialize_mlwh_ont_synthetic(session: Session):
    """Insert ML warehouse test data for all synthetic simple and multiplexed
    ONT experiments.
=======
def initialize_mlwh_ont(session: Session):
    """Create test data for all synthetic simple and multiplexed experiments.
>>>>>>> a0b06398

    This is a superset of the experiments represented by the files in
    ./tests/data/ont/synthetic
    """
    instrument_name = "instrument_01"
    pipeline_id_lims = "Ligation"
    req_data_type = "Basecalls and raw data"
    default_timestamps = {"last_updated": BEGIN, "recorded_at": BEGIN}

    study_x = Study(
        id_lims="LIMS_01", id_study_lims="1000", name="Study X", **default_timestamps
    )
    study_y = Study(
        id_lims="LIMS_01", id_study_lims="2000", name="Study Y", **default_timestamps
    )
    study_z = Study(
        id_lims="LIMS_01", id_study_lims="3000", name="Study Z", **default_timestamps
    )
    session.add_all([study_x, study_y, study_z])
    session.flush()

    samples = []
    flowcells = []

    num_samples = 200
    for s in range(1, num_samples + 1):
        lims_id = f"sample{s}"
        name = f"sample {s}"
        donor_id = (f"donor {s}",)
        accession = f"ACC{s}"
        supplier_name = f"supplier_sample {s}"
        samples.append(
            Sample(
                accession_number=accession,
                donor_id=donor_id,
                id_lims="LIMS_01",
                id_sample_lims=lims_id,
                name=name,
                supplier_name=supplier_name,
                **default_timestamps,
            )
        )
    session.add_all(samples)
    session.flush()

    sample_idx = 0
    for expt in range(1, NUM_SIMPLE_EXPTS + 1):
        for slot in range(1, NUM_INSTRUMENT_SLOTS + 1):
            expt_name = f"simple_experiment_{expt :0>3}"
            id_flowcell = f"flowcell{slot + 10 :0>3}"

            # All the even experiments have the early datetime
            # All the odd experiments have the late datetime
            when_expt = EARLY if expt % 2 == 0 else LATE

            flowcells.append(
                OseqFlowcell(
                    sample=samples[sample_idx],
                    study=study_y,
                    instrument_name=instrument_name,
                    instrument_slot=slot,
                    experiment_name=expt_name,
                    id_lims=f"Example LIMS ID {sample_idx}",
                    id_flowcell_lims=id_flowcell,
                    requested_data_type=req_data_type,
                    last_updated=when_expt,
                    recorded_at=BEGIN,
                )
            )
            sample_idx += 1

    barcodes = [
        "CACAAAGACACCGACAACTTTCTT",
        "ACAGACGACTACAAACGGAATCGA",
        "CCTGGTAACTGGGACACAAGACTC",
        "TAGGGAAACACGATAGAATCCGAA",
        "AAGGTTACACAAACCCTGGACAAG",
        "GACTACTTTCTGCCTTTGCGAGAA",
        "AAGGATTCATTCCCACGGTAACAC",
        "ACGTAACTTGGTTTGTTCCCTGAA",
        "AACCAAGACTCGCTGTGCCTAGTT",
        "GAGAGGACAAAGGTTTCAACGCTT",
        "TCCATTCCCTCCGATAGATGAAAC",
        "TCCGATTCTGCTTCTTTCTACCTG",
    ]

    msample_idx = 0
    for expt in range(1, NUM_MULTIPLEXED_EXPTS + 1):
        for slot in range(1, NUM_INSTRUMENT_SLOTS + 1):
            expt_name = f"multiplexed_experiment_{expt :0>3}"
            id_flowcell = f"flowcell{slot + 100 :0>3}"

            # All the even experiments have the early datetime
            when = EARLY

            # All the odd experiments have the late datetime
            if expt % 2 == 1:
                when = LATE
                # Or latest if they have an odd instrument position
                if slot % 2 == 1:
                    when = LATEST

            for barcode_idx, barcode in enumerate(barcodes):
                # The tag_id format and tag_set_name  are taken from the Guppy barcode
                # arrangement file barcode_arrs_nb12.toml distributed with Guppy and
                # MinKNOW.
                tag_id = ont_tag_identifier(barcode_idx + 1)

                flowcells.append(
                    OseqFlowcell(
                        sample=samples[msample_idx],
                        study=study_z,
                        instrument_name=instrument_name,
                        instrument_slot=slot,
                        experiment_name=expt_name,
                        id_lims=f"Example LIMS ID m{msample_idx}",
                        pipeline_id_lims=pipeline_id_lims,
                        requested_data_type=req_data_type,
                        id_flowcell_lims=id_flowcell,
                        tag_set_id_lims="Example LIMS tag set ID",
                        tag_set_name="EXP-NBD104",
                        tag_sequence=barcode,
                        tag_identifier=tag_id,
                        last_updated=when,
                        recorded_at=BEGIN,
                    )
                )
                msample_idx += 1

    session.add_all(flowcells)
    session.commit()


def initialize_mlwh_illumina_synthetic(session: Session):
    """Insert ML warehouse test data for synthetic simple and multiplexed Illumina runs.

    This is represented by the files in ./tests/data/illumina/synthetic
    """
    default_timestamps = {"last_updated": BEGIN, "recorded_at": BEGIN}
    default_run = 12345

    study_a = Study(
        id_lims="LIMS_01", id_study_lims="4000", name="Study A", **default_timestamps
    )
    study_b = Study(
        id_lims="LIMS_01", id_study_lims="5000", name="Study B", **default_timestamps
    )
    control_study = Study(
        id_lims="LIMS_888",
        id_study_lims="888",
        name="Control Study",
        **default_timestamps,
    )
    session.add_all([study_a, study_b, control_study])
    session.flush()

    sample1 = Sample(
        donor_id="donor1",
        id_lims="LIMS_01",
        id_sample_lims="sample1",
        name="sample 1",
        sanger_sample_id="sanger_sample1",
        supplier_name="supplier_name1",
        **default_timestamps,
    )
    sample2 = Sample(
        donor_id="donor2",
        id_lims="LIMS_01",
        id_sample_lims="sample2",
        name="sample 2",
        sanger_sample_id="sanger_sample2",
        supplier_name="supplier_name2",
        **default_timestamps,
    )
    sample3 = Sample(
        donor_id="donor3",
        id_lims="LIMS_01",
        id_sample_lims="sample3",
        name="sample 3",
        sanger_sample_id="sanger_sample3",
        supplier_name="supplier_name3",
        **default_timestamps,
    )

    control_sample = Sample(
        id_lims="LIMS_888", id_sample_lims="phix", name="Phi X", **default_timestamps
    )
    session.add_all([sample1, sample2, control_sample])
    session.flush()

    sample_info = [
        # Not multiplexed
        {"study": study_a, "sample": sample1, "position": 1, "tag_index": None},
        # Multiplexed, samples from the same study
        {"study": study_a, "sample": sample1, "position": 1, "tag_index": 1},
        {"study": study_a, "sample": sample2, "position": 1, "tag_index": 2},
        {"study": study_a, "sample": sample1, "position": 2, "tag_index": 1},
        {"study": study_a, "sample": sample2, "position": 2, "tag_index": 2},
        # Multiplexed, samples from different studies
        {"study": study_a, "sample": sample1, "position": 2, "tag_index": 1},
        {"study": study_b, "sample": sample3, "position": 2, "tag_index": 2},
        # Phi X
        {
            "study": control_study,
            "sample": control_sample,
            "position": 1,
            "tag_index": 888,
        },
        {
            "study": control_study,
            "sample": control_sample,
            "position": 2,
            "tag_index": 888,
        },
    ]

    flowcells = [
        IseqFlowcell(
            entity_id_lims=f"ENTITY_01",
            entity_type=f"ENTITY_TYPE_01",
            id_flowcell_lims=f"FLOWCELL{i}",
            id_lims="LIMS_01",
            id_pool_lims=f"POOL_01",
            position=info["position"],
            sample=info["sample"],
            study=info["study"],
            tag_index=info["tag_index"],
            **default_timestamps,
        )
        for i, info in enumerate(sample_info)
    ]
    session.add_all(flowcells)
    session.flush()

    product_metrics = [
        IseqProductMetrics(
            id_iseq_product=f"product{i}",
            id_run=default_run,
            iseq_flowcell=fc,
            last_changed=BEGIN,
            position=fc.position,
            tag_index=fc.tag_index,
        )
        for i, fc in enumerate(flowcells)
    ]
    session.add_all(product_metrics)
    session.commit()


def initialize_mlwh_illumina_backfill(sess: Session):
    """Insert ML warehouse test data for Illumina product iRODS paths."""
    changed_study = Study(
        id_lims="LIMS_05",
        id_study_lims="4000",
        name="Recently Changed",
        study_title="Recently changed study",
        accession_number="ST0000000001",
        last_updated=BEGIN,
        recorded_at=LATEST,
    )
    unchanged_study = Study(
        id_lims="LIMS_05",
        id_study_lims="5000",
        name="Unchanged",
        study_title="Unchanged study",
        accession_number="ST0000000002",
        last_updated=BEGIN,
        recorded_at=BEGIN,
    )
    sess.add_all([changed_study, unchanged_study])
    sess.flush()

    changed_sample = Sample(
        id_lims="LIMS_05",
        id_sample_lims="SAMPLE_01",
        name="Recently changed",
        accession_number="SA000001",
        public_name="Recently changed",
        common_name="Recently changed",
        supplier_name="Recently_changed_supplier",
        cohort="cohort_01",
        donor_id="DONOR_01",
        consent_withdrawn=0,
        last_updated=BEGIN,
        recorded_at=LATEST,
    )
    unchanged_sample = Sample(
        id_lims="LIMS_05",
        id_sample_lims="SAMPLE_02",
        name="Unchanged",
        accession_number="SA000002",
        public_name="Unchanged",
        common_name="Unchanged",
        supplier_name="Unchanged_supplier",
        cohort="cohort_02",
        donor_id="DONOR_02",
        consent_withdrawn=0,
        last_updated=BEGIN,
        recorded_at=BEGIN,
    )
    sess.add_all([changed_sample, unchanged_sample])
    sess.flush()

    study_changed_flowcell = IseqFlowcell(
        id_lims="LIMS_05",
        id_flowcell_lims="FLOWCELL_01",
        id_library_lims="LIBRARY_01",
        primer_panel="Primer_panel_01",
        position=1,
        last_updated=BEGIN,
        recorded_at=BEGIN,
        id_study_tmp=changed_study.id_study_tmp,
        id_sample_tmp=unchanged_sample.id_sample_tmp,
        entity_type="library_indexed",
        entity_id_lims="ENTITY_01",
        id_pool_lims="ABC1234",
    )
    sample_changed_flowcell = IseqFlowcell(
        id_lims="LIMS_05",
        id_flowcell_lims="FLOWCELL_02",
        id_library_lims="LIBRARY_02",
        primer_panel="Primer_panel_02",
        position=2,
        last_updated=BEGIN,
        recorded_at=BEGIN,
        id_study_tmp=unchanged_study.id_study_tmp,
        id_sample_tmp=changed_sample.id_sample_tmp,
        entity_type="library_indexed",
        entity_id_lims="ENTITY_01",
        id_pool_lims="ABC1234",
    )
    product_changed_flowcell = IseqFlowcell(
        id_lims="LIMS_05",
        id_flowcell_lims="FLOWCELL_03",
        id_library_lims="LIBRARY_03",
        primer_panel="Primer_panel_03",
        position=1,
        last_updated=BEGIN,
        recorded_at=LATEST,
        id_study_tmp=unchanged_study.id_study_tmp,
        id_sample_tmp=unchanged_sample.id_sample_tmp,
        entity_type="library_indexed",
        entity_id_lims="ENTITY_01",
        id_pool_lims="ABC1234",
    )
    self_changed_flowcell = IseqFlowcell(
        id_lims="LIMS_05",
        id_flowcell_lims="FLOWCELL_04",
        id_library_lims="LIBRARY_04",
        primer_panel="Primer_panel_04",
        position=2,
        last_updated=BEGIN,
        recorded_at=LATEST,
        id_study_tmp=unchanged_study.id_study_tmp,
        id_sample_tmp=unchanged_sample.id_sample_tmp,
        entity_type="library_indexed",
        entity_id_lims="ENTITY_01",
        id_pool_lims="ABC1234",
    )
    no_change_flowcell = IseqFlowcell(
        id_lims="LIMS_05",
        id_flowcell_lims="FLOWCELL_05",
        id_library_lims="LIBRARY_05",
        primer_panel="Primer_panel_05",
        position=2,
        last_updated=BEGIN,
        recorded_at=BEGIN,
        id_study_tmp=unchanged_study.id_study_tmp,
        id_sample_tmp=unchanged_sample.id_sample_tmp,
        entity_type="library_indexed",
        entity_id_lims="ENTITY_01",
        id_pool_lims="ABC1234",
    )
    flowcells = [
        study_changed_flowcell,
        sample_changed_flowcell,
        self_changed_flowcell,
        product_changed_flowcell,
        no_change_flowcell,
    ]
    sess.add_all(flowcells)
    sess.flush()

    study_changed_product_metrics = IseqProductMetrics(
        id_iseq_product="PRODUCT_01",
        id_run=12111,
        last_changed=BEGIN,
        id_iseq_flowcell_tmp=study_changed_flowcell.id_iseq_flowcell_tmp,
        qc=0,
    )
    sample_changed_product_metrics = IseqProductMetrics(
        id_iseq_product="PRODUCT_02",
        id_run=12111,
        last_changed=BEGIN,
        id_iseq_flowcell_tmp=sample_changed_flowcell.id_iseq_flowcell_tmp,
        qc=0,
    )
    flowcell_changed_product_metrics = IseqProductMetrics(
        id_iseq_product="PRODUCT_03",
        id_run=12111,
        last_changed=BEGIN,
        id_iseq_flowcell_tmp=self_changed_flowcell.id_iseq_flowcell_tmp,
        qc=0,
    )
    self_changed_product_metrics = IseqProductMetrics(
        id_iseq_product="PRODUCT_04",
        id_run=12111,
        last_changed=LATEST,
        id_iseq_flowcell_tmp=product_changed_flowcell.id_iseq_flowcell_tmp,
        qc=0,
    )

    no_change_product_metrics = IseqProductMetrics(
        id_iseq_product="PRODUCT_05",
        id_run=12111,
        last_changed=BEGIN,
        id_iseq_flowcell_tmp=no_change_flowcell.id_iseq_flowcell_tmp,
        qc=0,
    )
    sess.add_all(
        [
            study_changed_product_metrics,
            sample_changed_product_metrics,
            flowcell_changed_product_metrics,
            self_changed_product_metrics,
            no_change_product_metrics,
        ]
    )
    sess.commit()


@pytest.fixture(scope="session")
def sql_test_utilities():
    """Install SQL test utilities for the iRODS backend database."""
    try:
        add_sql_test_utilities()
        yield
    finally:
        remove_sql_test_utilities()


@pytest.fixture(scope="function")
def mlwh_session() -> Session:
    """Create an empty ML warehouse database fixture."""
    dbconfig = DBConfig.from_file(TEST_INI, INI_SECTION)
    engine = create_engine(dbconfig.url, echo=False)

    if database_exists(engine.url):
        drop_database(engine.url)

    create_database(engine.url)

    with engine.connect() as conn:
        # Workaround for invalid default values for dates.
        conn.execute(text("SET sql_mode = '';"))
        conn.commit()

    Base.metadata.create_all(engine)
    session_maker = sessionmaker(bind=engine)
    sess: Session() = session_maker()

    try:
        yield sess
    finally:
        sess.close()

    # This is for the benefit of MySQL where we have a schema reused for
    # a number of tests. Without using sqlalchemy-utils, one would call:
    #
    #   for t in reversed(meta.sorted_tables):
    #       t.drop(engine)
    #
    # Dropping the database for SQLite deletes the SQLite file.
    drop_database(engine.url)


@pytest.fixture(scope="function")
def ont_synthetic_mlwh(mlwh_session) -> Session:
    """An ML warehouse database fixture populated with ONT-related records."""
    initialize_mlwh_ont_synthetic(mlwh_session)
    yield mlwh_session


@pytest.fixture(scope="function")
def illumina_synthetic_mlwh(mlwh_session) -> Session:
    """An ML warehouse database fixture populated with Illumina-related records."""
    initialize_mlwh_illumina_synthetic(mlwh_session)
    yield mlwh_session


@pytest.fixture(scope="function")
def illumina_backfill_mlwh(mlwh_session) -> Session:
    """An ML warehouse database fixture populated with Illumina iRODS path backfill
    records."""
    initialize_mlwh_illumina_backfill(mlwh_session)
    yield mlwh_session


@pytest.fixture(scope="function")
def simple_collection(tmp_path):
    """A fixture providing an empty collection."""
    root_path = PurePath("/testZone/home/irods/test/simple_collection")
    coll_path = add_rods_path(root_path, tmp_path)

    try:
        yield coll_path
    finally:
        irm(coll_path, force=True, recurse=True)


@pytest.fixture(scope="function")
def simple_data_object(tmp_path):
    """A fixture providing a collection containing a single data object containing
    UTF-8 data."""
    root_path = PurePath("/testZone/home/irods/test/simple_data_object")
    rods_path = add_rods_path(root_path, tmp_path)

    obj_path = rods_path / "lorem.txt"
    iput("./tests/data/simple/data_object/lorem.txt", obj_path)

    try:
        yield obj_path
    finally:
        remove_rods_path(rods_path)


@pytest.fixture(scope="function")
def annotated_data_object(tmp_path):
    """A fixture providing a collection containing a single, annotated data object
    containing UTF-8 data."""

    root_path = PurePath("/testZone/home/irods/test/annotated_data_object")
    rods_path = add_rods_path(root_path, tmp_path)

    obj_path = rods_path / "lorem.txt"
    iput("./tests/data/simple/data_object/lorem.txt", obj_path)

    obj = DataObject(obj_path)
    obj.add_metadata(
        AVU(DublinCore.CREATED, datetime.utcnow().isoformat(timespec="seconds")),
        AVU(DublinCore.CREATOR, "dummy creator"),
        AVU(DublinCore.PUBLISHER, "dummy publisher"),
        AVU(DataFile.TYPE, "txt"),
        AVU(DataFile.MD5, "39a4aa291ca849d601e4e5b8ed627a04"),
    )

    try:
        yield obj_path
    finally:
        remove_rods_path(rods_path)


@pytest.fixture(scope="function")
def consent_withdrawn_gapi_data_object(tmp_path):
    root_path = PurePath("/testZone/home/irods/test/consent_withdrawn_gapi_data_object")
    rods_path = add_rods_path(root_path, tmp_path)

    obj_path = rods_path / "lorem.txt"
    iput("./tests/data/simple/data_object/lorem.txt", obj_path)

    obj = DataObject(obj_path)
    obj.add_metadata(AVU(TrackedSample.CONSENT, "0"))

    try:
        yield obj_path
    finally:
        remove_rods_path(rods_path)


@pytest.fixture(scope="function")
def consent_withdrawn_npg_data_object(tmp_path):
    root_path = PurePath("/testZone/home/irods/test/consent_withdrawn_npg_data_object")
    rods_path = add_rods_path(root_path, tmp_path)

    obj_path = rods_path / "lorem.txt"
    iput("./tests/data/simple/data_object/lorem.txt", obj_path)

    obj = DataObject(obj_path)
    obj.add_metadata(AVU(TrackedSample.CONSENT_WITHDRAWN, "1"))

    try:
        yield obj_path
    finally:
        remove_rods_path(rods_path)


@pytest.fixture(scope="function")
def invalid_replica_data_object(tmp_path, sql_test_utilities):
    """A fixture providing a data object with one of its two replicas marked invalid."""
    root_path = PurePath("/testZone/home/irods/test/invalid_replica_data_object")
    rods_path = add_rods_path(root_path, tmp_path)

    obj_path = rods_path / "invalid_replica.txt"
    iput("./tests/data/simple/data_object/lorem.txt", obj_path)
    set_replicate_invalid(DataObject(obj_path), 1)

    try:
        yield obj_path
    finally:
        remove_rods_path(rods_path)


@pytest.fixture(scope="function")
def annotated_collection_tree(tmp_path):
    """A fixture providing a tree of collections and data objects, with both
    collections and data objects having annotation."""

    root_path = PurePath("/testZone/home/irods/test/annotated_collection_tree")
    rods_path = add_rods_path(root_path, tmp_path)

    iput("./tests/data/tree", rods_path, recurse=True)
    tree_root = rods_path / "tree"

    add_test_groups()
    group_ac = AC("ss_1000", Permission.READ, zone="testZone")
    public_ac = AC("public", Permission.READ, zone="testZone")

    coll = Collection(tree_root)

    # Create some empty collections
    c = Collection(coll.path / "c")
    c.create()
    for x in ["s", "t", "u"]:
        Collection(c.path / x).create()

    coll.add_metadata(AVU("path", str(coll)))
    coll.add_permissions(group_ac, public_ac)

    for item in coll.contents(recurse=True):
        item.add_metadata(AVU("path", str(item)))
        item.add_permissions(group_ac, public_ac)

    try:
        yield tree_root
    finally:
        remove_rods_path(rods_path)
        remove_test_groups()


@pytest.fixture(scope="function")
def challenging_paths_irods(tmp_path):
    """A fixture providing a collection of challengingly named paths which contain spaces
    and/or quotes."""
    root_path = PurePath("/testZone/home/irods/test/challenging_paths_irods")
    rods_path = add_rods_path(root_path, tmp_path)

    iput("./tests/data/challenging", rods_path, recurse=True)
    expt_root = rods_path / "challenging"

    try:
        yield expt_root
    finally:
        remove_rods_path(rods_path)


@pytest.fixture(scope="function")
def ont_gridion_irods(tmp_path):
    """A fixture providing a set of files based on output from an ONT GridION
    instrument. This dataset provides an example of file and directory naming
    conventions. The file contents are dummy values."""
    root_path = PurePath("/testZone/home/irods/test/ont_gridion_irods")
    rods_path = add_rods_path(root_path, tmp_path)

    iput("./tests/data/ont/gridion", rods_path, recurse=True)
    expt_root = rods_path / "gridion"
    add_test_groups()

    try:
        yield expt_root
    finally:
        remove_rods_path(rods_path)
        remove_test_groups()


@pytest.fixture(scope="function")
def ont_synthetic_irods(tmp_path):
    """A fixture providing a synthetic set of files and metadata based on output
    from an ONT GridION instrument, modified to represent the way simple and
    multiplexed experiments are laid out. The file contents are dummy values."""
    root_path = PurePath("/testZone/home/irods/test/ont_synthetic_irods")
    rods_path = add_rods_path(root_path, tmp_path)

    expt_root = rods_path / "synthetic"
    add_test_groups()

    for expt in range(1, NUM_SIMPLE_EXPTS + 1):
        for slot in range(1, NUM_INSTRUMENT_SLOTS + 1):
            expt_name = f"simple_experiment_{expt :0>3}"
            id_flowcell = f"flowcell{slot + 10 :0>3}"
            run_folder = f"20190904_1514_G{slot}00000_{id_flowcell}_69126024"

            coll = Collection(expt_root / expt_name / run_folder)
            coll.create(parents=True)
            meta = [
                AVU(ont.Instrument.EXPERIMENT_NAME, expt_name),
                AVU(ont.Instrument.INSTRUMENT_SLOT, f"{slot}"),
            ]
            coll.add_metadata(*meta)

    for expt in range(1, NUM_MULTIPLEXED_EXPTS + 1):
        for slot in range(1, NUM_INSTRUMENT_SLOTS + 1):
            expt_name = f"multiplexed_experiment_{expt :0>3}"
            id_flowcell = f"flowcell{slot + 100 :0>3}"
            run_folder = f"20190904_1514_GA{slot}0000_{id_flowcell}_cf751ba1"

            coll = Collection(expt_root / expt_name / run_folder)
            coll.create(parents=True)
            meta = [
                AVU(ont.Instrument.EXPERIMENT_NAME, expt_name),
                AVU(ont.Instrument.INSTRUMENT_SLOT, f"{slot}"),
            ]
            coll.add_metadata(*meta)

    # We have synthetic data only for simple_experiment_001 and
    # multiplexed_experiment_001
    iput("./tests/data/ont/synthetic", rods_path, recurse=True)

    try:
        yield expt_root
    finally:
        remove_rods_path(rods_path)
        remove_test_groups()


@pytest.fixture(scope="function")
def illumina_synthetic_irods(tmp_path):
    root_path = PurePath("/testZone/home/irods/test/illumina_synthetic_irods")
    rods_path = add_rods_path(root_path, tmp_path)

    Collection(rods_path).create(parents=True)
    add_test_groups()

    run = illumina.Instrument.RUN
    pos = illumina.Instrument.LANE
    tag = SeqConcept.TAG_INDEX
    idp = SeqConcept.ID_PRODUCT
    cmp = SeqConcept.COMPONENT
    ref = SeqConcept.REFERENCE

    metadata = {
        "12345/12345.cram": (
            AVU(cmp, '{"id_run":12345, "position":1}'),
            AVU(ref, "Any/other/reference"),
            AVU(run, 12345),
            AVU(pos, 1),
        ),
        "12345/12345#1.cram": (
            AVU(idp, "31a3d460bb3c7d98845187c716a30db81c44b615"),
            AVU(cmp, '{"id_run":12345, "position":1, "tag_index":1}'),
            AVU(cmp, '{"id_run":12345, "position":2, "tag_index":1}'),
            AVU(ref, "Any/other/reference"),
            AVU(run, 12345),
            AVU(pos, 1),
            AVU(pos, 2),
            AVU(tag, 1),
        ),
        "12345/12345#1_human.cram": (
            AVU(idp, "aaaaaaaaaaaaaaaaaaaaaaaaaaaaaaaaaaaaaaaaaaaaaaaa"),
            AVU(cmp, '{"id_run":12345, "position":1, "tag_index":1, "subset":"human"}'),
            AVU(cmp, '{"id_run":12345, "position":2, "tag_index":1, "subset":"human"}'),
            AVU(run, 12345),
            AVU(pos, 1),
            AVU(pos, 2),
            AVU(tag, 1),
        ),
        "12345/12345#2.cram": (
            AVU(idp, "0b3bd00f1d186247f381aa87e213940b8c7ab7e5"),
            AVU(cmp, '{"id_run":12345, "position":1, "tag_index":2}'),
            AVU(cmp, '{"id_run":12345, "position":2, "tag_index":2}'),
            AVU(tag, 2),
            AVU(SeqConcept.ALT_PROCESS, "Alternative Process"),
        ),
        "12345/12345#1_phix.cram": (
            AVU(idp, "31a3d460bb3c7d98845187c716a30db81c44b615"),
            AVU(cmp, '{"id_run":12345, "position":1, "subset":"phix", "tag_index":1}'),
            AVU(cmp, '{"id_run":12345, "position":2, "subset":"phix", "tag_index":1}'),
            AVU(tag, 1),
        ),
        "12345/12345#888.cram": (
            AVU(idp, "5e67fc5c63b7ceb4e63bbb8e62ab58dcc57b6e64"),
            AVU(cmp, '{"id_run":12345, "position":1, "tag_index":888}'),
            AVU(cmp, '{"id_run":12345, "position":2, "tag_index":888}'),
            AVU(ref, "A/reference/with/PhiX/present"),
            AVU(tag, 888),
        ),
        "12345/12345#0.cram": (
            AVU(idp, "f54f4a5c3eba5bdf302c1ce4a7c18add33a04315"),
            AVU(cmp, '{"id_run":12345, "position":1, "tag_index":0}'),
            AVU(cmp, '{"id_run":12345, "position":2, "tag_index":0}'),
            AVU(tag, 0),
        ),
        "12345/cellranger/12345.cram": (),
        "54321/54321#1.bam": (
            AVU(idp, "1a08a7027d9f9c20d01909989370ea6b70a5bccc"),
            AVU(cmp, '{"id_run":54321, "position":1, "tag_index":1}'),
            AVU(cmp, '{"id_run":54321, "position":2, "tag_index":1}'),
            AVU(tag, 1),
        ),
        "67890/67890#1.cram": (
            AVU(cmp, '{"id_run":54321, "position":1, "tag_index":1}'),
            AVU(cmp, '{"id_run":54321, "position":2, "tag_index":1}'),
            AVU(tag, 1),
        ),
    }

    iput("./tests/data/illumina/synthetic", rods_path, recurse=True)
    for path in metadata.keys():
        obj = DataObject(rods_path / "synthetic" / path)
        for avu in metadata[path]:
            obj.add_metadata(avu)

    try:
        yield rods_path / "synthetic"
    finally:
        remove_rods_path(rods_path)
        remove_test_groups()


@pytest.fixture(scope="function")
def pacbio_requires_id(tmp_path):
    """A fixture providing a data object which requires a product id"""
    root_path = PurePath("/testZone/home/irods/test")
    rods_path = add_rods_path(root_path, tmp_path)

    obj_path = rods_path / "pb.bam"
    iput("./tests/data/simple/data_object/lorem.txt", obj_path)

    try:
        yield obj_path
    finally:
        remove_rods_path(rods_path)


@pytest.fixture(scope="function")
def pacbio_has_id(pacbio_requires_id):
    """A fixture providing a data object that has a product id in metadata"""

    obj = DataObject(pacbio_requires_id)
    obj.add_metadata(AVU(SeqConcept.ID_PRODUCT, "abcde12345"))

    yield pacbio_requires_id<|MERGE_RESOLUTION|>--- conflicted
+++ resolved
@@ -26,7 +26,6 @@
 
 import logging
 import os
-import re
 from datetime import datetime
 from pathlib import PurePath
 
@@ -43,11 +42,7 @@
     remove_specific_sql,
     rmgroup,
 )
-<<<<<<< HEAD
 from partisan.irods import AC, AVU, Collection, DataObject, Permission
-=======
-from partisan.irods import AC, AVU, Collection, DataObject, Permission, format_timestamp
->>>>>>> a0b06398
 from partisan.metadata import DublinCore
 from sqlalchemy import create_engine, text
 from sqlalchemy.orm import Session, sessionmaker
@@ -72,7 +67,6 @@
     logger_factory=structlog.stdlib.LoggerFactory(),
     processors=[structlog.processors.JSONRenderer()],
 )
-
 
 tests_have_admin = pytest.mark.skipif(
     not have_admin(), reason="tests do not have iRODS admin access"
@@ -176,7 +170,6 @@
     return f"NB{tag_index :02d}"
 
 
-<<<<<<< HEAD
 def history_in_meta(history: AVU, metadata: list[AVU]):
     """Return true if the history AVU is present in metadata, using a comparator
     which ignores the timestamp portion of the AVU value, False otherwise.
@@ -201,50 +194,13 @@
             and history.units == avu.units
         ):
             return True
-=======
-def ont_history_in_meta(history: AVU, meta: list[AVU]):
-    """Return true if the histories have no differences other than datetime.
-    False otherwise.
-
-    Args:
-        history: An AVU created by the AVU.history method.
-        meta: The metadata list of an entitiy.
-
-    Returns: bool
-
-    """
-    entity_histories = []
-    for avu in meta:
-        # breakpoint()
-        if avu.attribute.endswith("_history"):
-            entity_histories.append(avu)
-    if entity_histories:
-        now = format_timestamp(datetime.utcnow())
-        regex = r"\[(\d{4}-\d{2}-\d{2}T\d{2}:\d{2}:\d{2})\]"
-        for h in entity_histories:
-            # breakpoint()
-            if all(
-                [
-                    history.attribute == h.attribute,
-                    re.sub(regex, str(now), history.value)
-                    == re.sub(regex, str(now), h.value),
-                    history.units == h.units,
-                ]
-            ):
-                return True
->>>>>>> a0b06398
 
     return False
 
 
-<<<<<<< HEAD
 def initialize_mlwh_ont_synthetic(session: Session):
     """Insert ML warehouse test data for all synthetic simple and multiplexed
     ONT experiments.
-=======
-def initialize_mlwh_ont(session: Session):
-    """Create test data for all synthetic simple and multiplexed experiments.
->>>>>>> a0b06398
 
     This is a superset of the experiments represented by the files in
     ./tests/data/ont/synthetic
