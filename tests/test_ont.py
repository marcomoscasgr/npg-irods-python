# -*- coding: utf-8 -*-
#
# Copyright © 2021, 2022, 2023 Genome Research Ltd. All rights reserved.
#
# This program is free software: you can redistribute it and/or modify
# it under the terms of the GNU General Public License as published by
# the Free Software Foundation, either version 3 of the License, or
# (at your option) any later version.
#
# This program is distributed in the hope that it will be useful,
# but WITHOUT ANY WARRANTY; without even the implied warranty of
# MERCHANTABILITY or FITNESS FOR A PARTICULAR PURPOSE.  See the
# GNU General Public License for more details.
#
# You should have received a copy of the GNU General Public License
# along with this program.  If not, see <http://www.gnu.org/licenses/>.
#
# @author Keith James <kdj@sanger.ac.uk>

<<<<<<< HEAD
from partisan.irods import AC, AVU, Collection, DataObject, Permission, format_timestamp
=======
from partisan.irods import AC, AVU, Collection, Permission, format_timestamp
>>>>>>> a0b06398
from pytest import mark as m

from datetime import datetime
from npg_irods import ont
<<<<<<< HEAD
from conftest import LATEST, ont_tag_identifier, tests_have_admin, history_in_meta
from npg_irods.metadata.lims import TrackedSample, TrackedStudy
from npg_irods.metadata.common import SeqConcept
=======
from conftest import LATEST, ont_tag_identifier, tests_have_admin, ont_history_in_meta
from npg_irods.metadata.lims import SeqConcept, TrackedSample, TrackedStudy
>>>>>>> a0b06398
from npg_irods.ont import MetadataUpdate, annotate_results_collection


class TestONTMetadataCreation(object):
    @tests_have_admin
    @m.context("When an ONT experiment collection is annotated")
    @m.context("When the experiment is single-sample")
    @m.it("Adds sample and study metadata to the run-folder collection")
    def test_add_new_sample_metadata(self, ont_synthetic_irods, ont_synthetic_mlwh):
        expt = "simple_experiment_001"
        slot = 1

        path = ont_synthetic_irods / expt / "20190904_1514_GA10000_flowcell011_69126024"
        annotate_results_collection(
            path,
            experiment_name=expt,
            instrument_slot=slot,
            mlwh_session=ont_synthetic_mlwh,
        )

        coll = Collection(path)
        for avu in [
            AVU(TrackedSample.ACCESSION_NUMBER, "ACC1"),
            AVU(TrackedSample.DONOR_ID, "donor 1"),
            AVU(TrackedSample.ID, "sample1"),
            AVU(TrackedSample.NAME, "sample 1"),
            AVU(TrackedSample.SUPPLIER_NAME, "supplier_sample 1"),
            AVU(TrackedStudy.ID, "2000"),
            AVU(TrackedStudy.NAME, "Study Y"),
        ]:
            assert avu in coll.metadata(), f"{avu} is in {coll} metadata"

        expected_acl = [
            AC("irods", Permission.OWN, zone="testZone"),
            AC("ss_2000", Permission.READ, zone="testZone"),
        ]
        assert coll.acl() == expected_acl
        for item in coll.contents():
            assert item.acl() == expected_acl

    @tests_have_admin
    @m.context("When the experiment is multiplexed")
    @m.it("Adds {tag_index_from_id => <n>} metadata to barcode<0n> sub-collections")
    def test_add_new_plex_metadata(self, ont_synthetic_irods, ont_synthetic_mlwh):
        expt = "multiplexed_experiment_001"
        slot = 1

        path = ont_synthetic_irods / expt / "20190904_1514_GA10000_flowcell101_cf751ba1"

        annotate_results_collection(
            path,
            experiment_name=expt,
            instrument_slot=slot,
            mlwh_session=ont_synthetic_mlwh,
        )

        for subcoll in ["fast5_fail", "fast5_pass", "fastq_fail", "fastq_pass"]:
            for tag_index in range(1, 12):
                tag_identifier = ont_tag_identifier(tag_index)
                bc_coll = Collection(
                    path / subcoll / ont.barcode_name_from_id(tag_identifier)
                )
                avu = AVU(SeqConcept.TAG_INDEX, ont.tag_index_from_id(tag_identifier))
                assert avu in bc_coll.metadata(), f"{avu} is in {bc_coll} metadata"

    @tests_have_admin
    @m.it("Adds sample and study metadata to barcode<0n> sub-collections")
    def test_add_new_plex_sample_metadata(
        self, ont_synthetic_irods, ont_synthetic_mlwh
    ):
        expt = "multiplexed_experiment_001"
        slot = 1

        path = ont_synthetic_irods / expt / "20190904_1514_GA10000_flowcell101_cf751ba1"

        annotate_results_collection(
            path,
            experiment_name=expt,
            instrument_slot=slot,
            mlwh_session=ont_synthetic_mlwh,
        )

        for subcoll in ["fast5_fail", "fast5_pass", "fastq_fail", "fastq_pass"]:
            for tag_index in range(1, 12):
                tag_id = ont_tag_identifier(tag_index)
                bc_coll = Collection(path / subcoll / ont.barcode_name_from_id(tag_id))

                for avu in [
                    AVU(TrackedSample.ACCESSION_NUMBER, f"ACC{tag_index}"),
                    AVU(TrackedSample.DONOR_ID, f"donor {tag_index}"),
                    AVU(TrackedSample.ID, f"sample{tag_index}"),
                    AVU(TrackedSample.NAME, f"sample {tag_index}"),
                    AVU(TrackedSample.SUPPLIER_NAME, f"supplier_sample {tag_index}"),
                    AVU(TrackedStudy.ID, "3000"),
                    AVU(TrackedStudy.NAME, "Study Z"),
                ]:
                    assert avu in bc_coll.metadata(), f"{avu} is in {bc_coll} metadata"

                expected_acl = [
                    AC("irods", Permission.OWN, zone="testZone"),
                    AC("ss_3000", Permission.READ, zone="testZone"),
                ]

                assert bc_coll.acl() == expected_acl
                for item in bc_coll.contents():
                    assert item.acl() == expected_acl
<<<<<<< HEAD

    @tests_have_admin
    @m.it("Makes report files publicly readable")
    def test_public_read_reports(self, ont_synthetic_irods, ont_synthetic_mlwh):
        expt = "multiplexed_experiment_001"
        slot = 1

        path = ont_synthetic_irods / expt / "20190904_1514_GA10000_flowcell101_cf751ba1"

        annotate_results_collection(
            path,
            experiment_name=expt,
            instrument_slot=slot,
            mlwh_session=ont_synthetic_mlwh,
        )
        expected_acl = [
            AC("irods", Permission.OWN, zone="testZone"),
            AC("public", Permission.READ, zone="testZone"),
        ]
=======
>>>>>>> a0b06398

        for ext in ["html", "md", "json.gz"]:
            assert (
                DataObject(path / f"report_multiplexed_synthetic.{ext}").acl()
                == expected_acl
            )


class TestONTMetadataUpdate(object):
    @tests_have_admin
    @m.context("When an ONT metadata update is requested")
    @m.context("When no experiment name is specified")
    @m.context("When no time window is specified")
    @m.it("Finds all collections")
    def test_find_all(self, ont_synthetic_irods, ont_synthetic_mlwh):
        num_simple_expts = 5
        num_multiplexed_expts = 3
        num_slots = 5

        update = MetadataUpdate()
        num_found, num_updated, num_errors = update.update_secondary_metadata(
            mlwh_session=ont_synthetic_mlwh
        )
        num_expected = (num_simple_expts * num_slots) + (
            num_multiplexed_expts * num_slots
        )

        assert num_found == num_expected, f"Found {num_expected} collections"
        assert num_updated == num_expected
        assert num_errors == 0

    @m.context("When no experiment name is specified")
    @m.context("When a time window is specified")
    @m.it("Finds only collections updated in that time window")
    def test_find_recent_updates(self, ont_synthetic_irods, ont_synthetic_mlwh):
        update = MetadataUpdate()
        num_found, num_updated, num_errors = update.update_secondary_metadata(
            mlwh_session=ont_synthetic_mlwh, since=LATEST
        )

        # Only slots 1, 3 and 5 of multiplexed experiments 1 and 3 were updated in
        # the MLWH since time LATEST i.e.
        expected_colls = [
            Collection(ont_synthetic_irods / path)
            for path in [
                "multiplexed_experiment_001/20190904_1514_GA10000_flowcell101_cf751ba1",
                "multiplexed_experiment_001/20190904_1514_GA30000_flowcell103_cf751ba1",
                "multiplexed_experiment_001/20190904_1514_GA50000_flowcell105_cf751ba1",
                "multiplexed_experiment_003/20190904_1514_GA10000_flowcell101_cf751ba1",
                "multiplexed_experiment_003/20190904_1514_GA30000_flowcell103_cf751ba1",
                "multiplexed_experiment_003/20190904_1514_GA50000_flowcell105_cf751ba1",
            ]
        ]
        num_expected = len(expected_colls)

        assert num_found == num_expected, (
            f"Found {num_expected} collections "
            "(slots 1, 3 and 5 of multiplexed experiments 1 and 3)"
        )
        assert num_updated == num_expected
        assert num_errors == 0

    @m.context("When an experiment name is specified")
    @m.it("Finds only collections with that experiment name")
    def test_find_updates_for_experiment(self, ont_synthetic_irods, ont_synthetic_mlwh):
        update = MetadataUpdate(experiment_name="simple_experiment_001")
        num_found, num_updated, num_errors = update.update_secondary_metadata(
            mlwh_session=ont_synthetic_mlwh
        )

        expected_colls = [
            Collection(ont_synthetic_irods / path)
            for path in [
                "simple_experiment_001/20190904_1514_G100000_flowcell011_69126024",
                "simple_experiment_001/20190904_1514_G200000_flowcell012_69126024",
                "simple_experiment_001/20190904_1514_G300000_flowcell013_69126024",
                "simple_experiment_001/20190904_1514_G400000_flowcell014_69126024",
                "simple_experiment_001/20190904_1514_G500000_flowcell015_69126024",
            ]
        ]
        num_expected = len(expected_colls)

        assert (
            num_found == num_expected
        ), f"Found {num_expected} collections (all slots from simple experiment 1)"
        assert num_updated == num_expected
        assert num_errors == 0

    @m.context("When an experiment name is specified")
    @m.context("When a slot position is specified")
    @m.it("Finds only collections with that experiment name and slot position")
    def test_find_updates_for_experiment_slot(
        self, ont_synthetic_irods, ont_synthetic_mlwh
    ):
        update = MetadataUpdate(
            experiment_name="simple_experiment_001", instrument_slot=1
        )
        num_found, num_updated, num_errors = update.update_secondary_metadata(
            mlwh_session=ont_synthetic_mlwh
        )

        expected_colls = [
            Collection(
                ont_synthetic_irods
                / "simple_experiment_001/20190904_1514_G100000_flowcell011_69126024"
            )
        ]
        num_expected = len(expected_colls)

        assert (
            num_found == num_expected
        ), f"Found {num_expected} collections (slot 1 from simple experiment 1)"
        assert num_updated == num_expected
        assert num_errors == 0

    @m.context("When metadata is updated")
    @m.context("When the metadata is absent")
    @m.it("Adds the metadata")
<<<<<<< HEAD
    def test_updates_absent_metadata(self, ont_synthetic_irods, ont_synthetic_mlwh):
        coll = Collection(
            ont_synthetic_irods
=======
    def test_updates_absent_metadata(self, ont_synthetic, mlwh_session):
        coll = Collection(
            ont_synthetic
>>>>>>> a0b06398
            / "simple_experiment_001/20190904_1514_G100000_flowcell011_69126024"
        )
        assert AVU(TrackedSample.NAME, "sample 1") not in coll.metadata()
        update = MetadataUpdate(
            experiment_name="simple_experiment_001", instrument_slot=1
        )
<<<<<<< HEAD
        update.update_secondary_metadata(mlwh_session=ont_synthetic_mlwh)
=======
        num_found, num_updated, num_errors = update.update_secondary_metadata(
            mlwh_session=mlwh_session
        )
>>>>>>> a0b06398
        assert AVU(TrackedSample.NAME, "sample 1") in coll.metadata()

    @m.context("When correct metadata is already present")
    @m.it("Leaves the metadata unchanged")
<<<<<<< HEAD
    def test_updates_present_metadata(self, ont_synthetic_irods, ont_synthetic_mlwh):
        coll = Collection(
            ont_synthetic_irods
=======
    def test_updates_present_metadata(self, ont_synthetic, mlwh_session):
        coll = Collection(
            ont_synthetic
>>>>>>> a0b06398
            / "simple_experiment_001/20190904_1514_G100000_flowcell011_69126024"
        )
        coll.add_metadata(AVU(TrackedSample.NAME, "sample 1"))
        update = MetadataUpdate(
            experiment_name="simple_experiment_001", instrument_slot=1
        )
<<<<<<< HEAD
        update.update_secondary_metadata(mlwh_session=ont_synthetic_mlwh)
=======
        num_found, num_updated, num_errors = update.update_secondary_metadata(
            mlwh_session=mlwh_session
        )
>>>>>>> a0b06398
        assert AVU(TrackedSample.NAME, "sample 1") in coll.metadata()

    @m.context("When incorrect metadata is present")
    @m.it("Changes the metadata and adds history metadata")
<<<<<<< HEAD
    def test_updates_changed_metadata(self, ont_synthetic_irods, ont_synthetic_mlwh):
        coll = Collection(
            ont_synthetic_irods
=======
    def test_updates_changed_metadata(self, ont_synthetic, mlwh_session):
        coll = Collection(
            ont_synthetic
>>>>>>> a0b06398
            / "simple_experiment_001/20190904_1514_G100000_flowcell011_69126024"
        )
        coll.add_metadata(AVU(TrackedSample.NAME, "sample 0"))
        update = MetadataUpdate(
            experiment_name="simple_experiment_001", instrument_slot=1
        )
<<<<<<< HEAD
        update.update_secondary_metadata(mlwh_session=ont_synthetic_mlwh)
        assert AVU(TrackedSample.NAME, "sample 1") in coll.metadata()
        assert AVU(TrackedSample.NAME, "sample 0") not in coll.metadata()
        assert history_in_meta(
=======
        num_found, num_updated, num_errors = update.update_secondary_metadata(
            mlwh_session=mlwh_session
        )
        assert AVU(TrackedSample.NAME, "sample 1") in coll.metadata()
        assert AVU(TrackedSample.NAME, "sample 0") not in coll.metadata()
        assert ont_history_in_meta(
>>>>>>> a0b06398
            AVU.history(AVU(TrackedSample.NAME, "sample 0")), coll.metadata()
        )

    @m.context("When an attribute has multiple incorrect values")
    @m.it("Groups those values in the history metadata")
<<<<<<< HEAD
    def test_updates_multiple_metadata(self, ont_synthetic_irods, ont_synthetic_mlwh):
        coll = Collection(
            ont_synthetic_irods
=======
    def test_updates_multiple_metadata(self, ont_synthetic, mlwh_session):
        coll = Collection(
            ont_synthetic
>>>>>>> a0b06398
            / "simple_experiment_001/20190904_1514_G100000_flowcell011_69126024"
        )
        coll.add_metadata(AVU(TrackedStudy.NAME, "Study A"))
        coll.add_metadata(AVU(TrackedStudy.NAME, "Study B"))
        update = MetadataUpdate(
            experiment_name="simple_experiment_001", instrument_slot=1
        )
<<<<<<< HEAD
        update.update_secondary_metadata(mlwh_session=ont_synthetic_mlwh)
        assert AVU(TrackedStudy.NAME, "Study Y") in coll.metadata()
        assert AVU(TrackedStudy.NAME, "Study A") not in coll.metadata()
        assert AVU(TrackedStudy.NAME, "Study B") not in coll.metadata()
        assert history_in_meta(
=======
        num_found, num_updated, num_errors = update.update_secondary_metadata(
            mlwh_session=mlwh_session
        )
        assert AVU(TrackedStudy.NAME, "Study Y") in coll.metadata()
        assert AVU(TrackedStudy.NAME, "Study A") not in coll.metadata()
        assert AVU(TrackedStudy.NAME, "Study B") not in coll.metadata()
        assert ont_history_in_meta(
>>>>>>> a0b06398
            AVU(
                f"{TrackedStudy.NAME}_history",
                f"[{format_timestamp(datetime.utcnow())}] Study A,Study B",
            ),
            coll.metadata(),
        )<|MERGE_RESOLUTION|>--- conflicted
+++ resolved
@@ -17,23 +17,17 @@
 #
 # @author Keith James <kdj@sanger.ac.uk>
 
-<<<<<<< HEAD
+
 from partisan.irods import AC, AVU, Collection, DataObject, Permission, format_timestamp
-=======
-from partisan.irods import AC, AVU, Collection, Permission, format_timestamp
->>>>>>> a0b06398
+
 from pytest import mark as m
 
 from datetime import datetime
 from npg_irods import ont
-<<<<<<< HEAD
 from conftest import LATEST, ont_tag_identifier, tests_have_admin, history_in_meta
 from npg_irods.metadata.lims import TrackedSample, TrackedStudy
 from npg_irods.metadata.common import SeqConcept
-=======
-from conftest import LATEST, ont_tag_identifier, tests_have_admin, ont_history_in_meta
-from npg_irods.metadata.lims import SeqConcept, TrackedSample, TrackedStudy
->>>>>>> a0b06398
+
 from npg_irods.ont import MetadataUpdate, annotate_results_collection
 
 
@@ -140,7 +134,6 @@
                 assert bc_coll.acl() == expected_acl
                 for item in bc_coll.contents():
                     assert item.acl() == expected_acl
-<<<<<<< HEAD
 
     @tests_have_admin
     @m.it("Makes report files publicly readable")
@@ -160,8 +153,6 @@
             AC("irods", Permission.OWN, zone="testZone"),
             AC("public", Permission.READ, zone="testZone"),
         ]
-=======
->>>>>>> a0b06398
 
         for ext in ["html", "md", "json.gz"]:
             assert (
@@ -280,100 +271,60 @@
     @m.context("When metadata is updated")
     @m.context("When the metadata is absent")
     @m.it("Adds the metadata")
-<<<<<<< HEAD
     def test_updates_absent_metadata(self, ont_synthetic_irods, ont_synthetic_mlwh):
         coll = Collection(
             ont_synthetic_irods
-=======
-    def test_updates_absent_metadata(self, ont_synthetic, mlwh_session):
-        coll = Collection(
-            ont_synthetic
->>>>>>> a0b06398
             / "simple_experiment_001/20190904_1514_G100000_flowcell011_69126024"
         )
         assert AVU(TrackedSample.NAME, "sample 1") not in coll.metadata()
         update = MetadataUpdate(
             experiment_name="simple_experiment_001", instrument_slot=1
         )
-<<<<<<< HEAD
+
         update.update_secondary_metadata(mlwh_session=ont_synthetic_mlwh)
-=======
-        num_found, num_updated, num_errors = update.update_secondary_metadata(
-            mlwh_session=mlwh_session
-        )
->>>>>>> a0b06398
+
         assert AVU(TrackedSample.NAME, "sample 1") in coll.metadata()
 
     @m.context("When correct metadata is already present")
     @m.it("Leaves the metadata unchanged")
-<<<<<<< HEAD
     def test_updates_present_metadata(self, ont_synthetic_irods, ont_synthetic_mlwh):
         coll = Collection(
             ont_synthetic_irods
-=======
-    def test_updates_present_metadata(self, ont_synthetic, mlwh_session):
-        coll = Collection(
-            ont_synthetic
->>>>>>> a0b06398
             / "simple_experiment_001/20190904_1514_G100000_flowcell011_69126024"
         )
         coll.add_metadata(AVU(TrackedSample.NAME, "sample 1"))
         update = MetadataUpdate(
             experiment_name="simple_experiment_001", instrument_slot=1
         )
-<<<<<<< HEAD
+
         update.update_secondary_metadata(mlwh_session=ont_synthetic_mlwh)
-=======
-        num_found, num_updated, num_errors = update.update_secondary_metadata(
-            mlwh_session=mlwh_session
-        )
->>>>>>> a0b06398
+
         assert AVU(TrackedSample.NAME, "sample 1") in coll.metadata()
 
     @m.context("When incorrect metadata is present")
     @m.it("Changes the metadata and adds history metadata")
-<<<<<<< HEAD
     def test_updates_changed_metadata(self, ont_synthetic_irods, ont_synthetic_mlwh):
         coll = Collection(
             ont_synthetic_irods
-=======
-    def test_updates_changed_metadata(self, ont_synthetic, mlwh_session):
-        coll = Collection(
-            ont_synthetic
->>>>>>> a0b06398
             / "simple_experiment_001/20190904_1514_G100000_flowcell011_69126024"
         )
         coll.add_metadata(AVU(TrackedSample.NAME, "sample 0"))
         update = MetadataUpdate(
             experiment_name="simple_experiment_001", instrument_slot=1
         )
-<<<<<<< HEAD
+
         update.update_secondary_metadata(mlwh_session=ont_synthetic_mlwh)
         assert AVU(TrackedSample.NAME, "sample 1") in coll.metadata()
         assert AVU(TrackedSample.NAME, "sample 0") not in coll.metadata()
         assert history_in_meta(
-=======
-        num_found, num_updated, num_errors = update.update_secondary_metadata(
-            mlwh_session=mlwh_session
-        )
-        assert AVU(TrackedSample.NAME, "sample 1") in coll.metadata()
-        assert AVU(TrackedSample.NAME, "sample 0") not in coll.metadata()
-        assert ont_history_in_meta(
->>>>>>> a0b06398
             AVU.history(AVU(TrackedSample.NAME, "sample 0")), coll.metadata()
         )
 
     @m.context("When an attribute has multiple incorrect values")
     @m.it("Groups those values in the history metadata")
-<<<<<<< HEAD
     def test_updates_multiple_metadata(self, ont_synthetic_irods, ont_synthetic_mlwh):
         coll = Collection(
             ont_synthetic_irods
-=======
-    def test_updates_multiple_metadata(self, ont_synthetic, mlwh_session):
-        coll = Collection(
-            ont_synthetic
->>>>>>> a0b06398
             / "simple_experiment_001/20190904_1514_G100000_flowcell011_69126024"
         )
         coll.add_metadata(AVU(TrackedStudy.NAME, "Study A"))
@@ -381,21 +332,11 @@
         update = MetadataUpdate(
             experiment_name="simple_experiment_001", instrument_slot=1
         )
-<<<<<<< HEAD
         update.update_secondary_metadata(mlwh_session=ont_synthetic_mlwh)
         assert AVU(TrackedStudy.NAME, "Study Y") in coll.metadata()
         assert AVU(TrackedStudy.NAME, "Study A") not in coll.metadata()
         assert AVU(TrackedStudy.NAME, "Study B") not in coll.metadata()
         assert history_in_meta(
-=======
-        num_found, num_updated, num_errors = update.update_secondary_metadata(
-            mlwh_session=mlwh_session
-        )
-        assert AVU(TrackedStudy.NAME, "Study Y") in coll.metadata()
-        assert AVU(TrackedStudy.NAME, "Study A") not in coll.metadata()
-        assert AVU(TrackedStudy.NAME, "Study B") not in coll.metadata()
-        assert ont_history_in_meta(
->>>>>>> a0b06398
             AVU(
                 f"{TrackedStudy.NAME}_history",
                 f"[{format_timestamp(datetime.utcnow())}] Study A,Study B",
